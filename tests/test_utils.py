#!/usr/bin/env python3
from contextlib import suppress
from logging import DEBUG
from pathlib import Path
import unittest

from cobra import Metabolite, Reaction

from cobramod import create_object
from cobramod.debug import debug_log
from cobramod.test import textbook_kegg
from cobramod.creation import add_reaction
import cobramod.utils as ui

debug_log.setLevel(DEBUG)
dir_input = Path.cwd().joinpath("tests").joinpath("input")
dir_data = Path.cwd().joinpath("tests").joinpath("data")

if not dir_data.exists():
    dir_data.mkdir(parents=True)


class UtilsTesting(unittest.TestCase):
    def test_check_imbalance(self):
        # Configuration
        test_reaction = create_object(
            directory=dir_data,
            identifier="RXN-11414",
            database="META",
            compartment="c",
            # In order to catch warning
            show_imbalance=False,
        )
        # CASE 1: Showing imbalance
        self.assertWarns(
            UserWarning,
            ui.check_imbalance,
            reaction=test_reaction,
            show_imbalance=True,
            stop_imbalance=False,
        )
        # CASE 2: Stopping at imbalance
        self.assertRaises(
            ui.UnbalancedReaction,
            ui.check_imbalance,
            reaction=test_reaction,
            show_imbalance=True,
            stop_imbalance=True,
        )

    def test_get_DataList(self):
        # CASE 1: regular retrieval
        test_object = ui.get_DataList(model=textbook_kegg)
        self.assertIsInstance(obj=test_object, cls=ui.DataModel)

    def test__read_lines(self):
        # CASE 0: Comments and blank lines
        with open(file=dir_input.joinpath("test_reading_lines.txt")) as f:
            line = list(ui._read_lines(f=f))
        self.assertEqual(len(line), 4)

    def test_create_replacement(self):
        # CASE 1: regular dictionary with comments and empty spaces
        test_dict = ui.create_replacement(
            filename=dir_input.joinpath("test_create_replacement.txt")
        )
        self.assertIn(member="fum_e", container=test_dict.keys())
        self.assertIn(member="Glucopyranose_e", container=test_dict.values())

    def test_compare_type(self):
        # CASE 1: Native classes
        self.assertTrue(expr=ui.compare_type(first=dict(), second=dict()))
        self.assertRaises(TypeError, ui.compare_type, str(), dict())
        # CASE 2: COBRApy classes
        self.assertTrue(
            expr=ui.compare_type(first=Reaction(0), second=Reaction(1))
        )
        self.assertRaises(
            TypeError, ui.compare_type, Reaction(0), Metabolite(1)
        )

    def test_compare_DictList(self):
        # Preparation
        test_model = textbook_kegg.copy()
        add_reaction(
            model=test_model,
            compartment="c",
            directory=dir_data,
            database="KEGG",
            identifier="R00894",
            replacement={},
        )
        # CASE 1: Different types
        test_generator = ui.compare_DictList(
            first=test_model.metabolites, second=test_model.reactions
        )
        self.assertRaises(TypeError, next, test_generator)
        # CASE 2: Regular Metabolites
        test_list = list(
            ui.compare_DictList(
                first=test_model.metabolites, second=textbook_kegg.metabolites
            )
        )
        self.assertEqual(first=len(test_list), second=3)
        # CASE 3: Regular Reactions
        test_list = list(
            ui.compare_DictList(
                first=test_model.reactions, second=textbook_kegg.reactions
            )
        )
        self.assertEqual(first=len(test_list), second=1)

    def test__compare(self):
        test_model = textbook_kegg.copy()
        test_data = ui.get_DataList(model=test_model)
        add_reaction(
            model=test_model,
            compartment="c",
            directory=dir_data,
            database="KEGG",
            identifier="R00894",
            replacement={},
        )
        test_dict = ui._compare(model=test_model, comparison=test_data)
        self.assertEqual(first=len(test_dict["metabolites"]), second=3)
        self.assertEqual(first=len(test_dict["reactions"]), second=1)

    def test__print_differences(self):
        # CASE 1: regular dictionary
        test_dict = {"reactions": ["A", "B"], "metabolites": [1, 2]}
        test_diff = ui._save_diff(differences=test_dict)
        self.assertIn(member="- A", container=test_diff)
        # CASE 2: no differences
        test_dict = {"reactions": [], "metabolites": []}
        test_diff = ui._save_diff(differences=test_dict)
        self.assertIn(member="No differences!", container=test_diff)

    def test_save_to_file(self):
        # CASE 1: regular lines
        test_filename = dir_input.joinpath("summary.txt")
<<<<<<< HEAD
        test_filename.unlink()
=======
        with suppress(FileNotFoundError):
            test_filename.unlink()
>>>>>>> 7a876e4d
        test_list = ["This should be first line", "This should second line"]
        ui.write_to_file(sequences=test_list, filename=test_filename)
        self.assertTrue(expr=test_filename.exists())
        with open(file=str(test_filename), mode="r") as e:
            self.assertEqual(first=2, second=sum(1 for line in e))
<<<<<<< HEAD
=======
        test_filename.unlink()
>>>>>>> 7a876e4d

    def test_get_basic_info(self):
        # CASE 1: regular model
        test_list = ui.get_basic_info(model=textbook_kegg)
        self.assertEqual(first=18, second=len(test_list))
<<<<<<< HEAD
        self.assertEqual(first=95, second=len(test_list[5]))
=======
        self.assertEqual(
            first=95, second=len(test_list[5].strip("][]").split(","))
        )

    def test__path_match(self):
        # CASE 1a: regular match, KEGG compound
        test_path = ui._path_match(directory=dir_data, pattern="C00001")
        self.assertRegex(text=str(test_path), expected_regex="C00001.txt")
        # CASE 1b: regular match, KEGG reaction
        test_path = ui._path_match(directory=dir_data, pattern="R00114")
        self.assertRegex(text=str(test_path), expected_regex="R00114.txt")
        # CASE 2a: regular match, Biocyc compound
        test_path = ui._path_match(directory=dir_data, pattern="AMP")
        self.assertRegex(text=str(test_path), expected_regex="AMP.xml")
        # CASE 2b: regular match, Biocyc reaction
        test_path = ui._path_match(
            directory=dir_data, pattern="GLUTAMINESYN-RXN"
        )
        self.assertRegex(
            text=str(test_path), expected_regex="GLUTAMINESYN-RXN.xml"
        )
        # CASE 3a: regular match, BIGG compound
        test_path = ui._path_match(directory=dir_data, pattern="accoa")
        self.assertRegex(text=str(test_path), expected_regex="accoa.json")
        # CASE 3b: regular match, BIGG compound in e_coli_core
        test_path = ui._path_match(directory=dir_data, pattern="accoa_c")
        self.assertRegex(text=str(test_path), expected_regex="accoa_c.json")
>>>>>>> 7a876e4d


if __name__ == "__main__":
    unittest.main(verbosity=2)<|MERGE_RESOLUTION|>--- conflicted
+++ resolved
@@ -138,29 +138,19 @@
     def test_save_to_file(self):
         # CASE 1: regular lines
         test_filename = dir_input.joinpath("summary.txt")
-<<<<<<< HEAD
-        test_filename.unlink()
-=======
         with suppress(FileNotFoundError):
             test_filename.unlink()
->>>>>>> 7a876e4d
         test_list = ["This should be first line", "This should second line"]
         ui.write_to_file(sequences=test_list, filename=test_filename)
         self.assertTrue(expr=test_filename.exists())
         with open(file=str(test_filename), mode="r") as e:
             self.assertEqual(first=2, second=sum(1 for line in e))
-<<<<<<< HEAD
-=======
         test_filename.unlink()
->>>>>>> 7a876e4d
 
     def test_get_basic_info(self):
         # CASE 1: regular model
         test_list = ui.get_basic_info(model=textbook_kegg)
         self.assertEqual(first=18, second=len(test_list))
-<<<<<<< HEAD
-        self.assertEqual(first=95, second=len(test_list[5]))
-=======
         self.assertEqual(
             first=95, second=len(test_list[5].strip("][]").split(","))
         )
@@ -188,7 +178,6 @@
         # CASE 3b: regular match, BIGG compound in e_coli_core
         test_path = ui._path_match(directory=dir_data, pattern="accoa_c")
         self.assertRegex(text=str(test_path), expected_regex="accoa_c.json")
->>>>>>> 7a876e4d
 
 
 if __name__ == "__main__":
