#!/usr/bin/env python3
"""Setup module

This simple module sets up CobraMod for its installation through pip.
"""
from setuptools import setup, find_packages

with open(file="README.md", mode="r") as f:
    readme = "".join(f.readlines())

setup(
    name="cobramod",
<<<<<<< HEAD
    version="1.0.1-alpha.2",
=======
    version="1.0.1-alpha.1",
>>>>>>> 465a36d2
    description="Python package for pathway-centric modification and extension"
    + " of genome-scale metabolic networks",
    long_description=readme,
    long_description_content_type="text/x-rst",
    author="Stefano Camborda La Cruz, "
    + "Jan-Niklas Weder, "
    + "Nadine Töpfer",
    author_email="toepfer@ipk-gatersleben.de",
    packages=find_packages(where="src"),
    package_dir={"": "src"},
    package_data={"": ["data/*"]},
    test_suite="tests",
    python_requires=">=3.7.4",
    install_requires=[
        "cobra>=0.18.1",
        "requests>=2.24.0",
        "Escher>=1.7.3",
        "openpyxl>=3.0.7",
        "webcolors>=1.11.1",
        "tqdm>=4.62.3",
    ],
    url="https://github.com/Toepfer-Lab/cobramod",
    project_urls={
        "Documentation": "https://cobramod.readthedocs.io/",
        "Bug Tracker": "https://github.com/Toepfer-Lab/cobramod/issues",
    },
    keywords=[
        "genome-scale metabolic model",
        "constraint-based modelling",
        "COBRApy",
        "Escher",
        "metabolic model curation",
    ],
    classifiers=[
        "Intended Audience :: Science/Research",
        "License :: OSI Approved :: GNU General Public License v3 (GPLv3)",
        "Topic :: Scientific/Engineering :: Bio-Informatics",
    ],
    license="GPL v.3.0",
    platforms=[""],
)<|MERGE_RESOLUTION|>--- conflicted
+++ resolved
@@ -10,11 +10,7 @@
 
 setup(
     name="cobramod",
-<<<<<<< HEAD
     version="1.0.1-alpha.2",
-=======
-    version="1.0.1-alpha.1",
->>>>>>> 465a36d2
     description="Python package for pathway-centric modification and extension"
     + " of genome-scale metabolic networks",
     long_description=readme,
