--- conflicted
+++ resolved
@@ -7,11 +7,7 @@
 
 setup(
     name="cobramod",
-<<<<<<< HEAD
-    version="0.4.0",
-=======
-    version="0.4.3",
->>>>>>> f6bd9d91
+    version="0.5.0",
     packages=find_packages(where="src"),
     package_dir={"": "src"},
     package_data={"": ["data/*"]},
