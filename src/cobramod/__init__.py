--- conflicted
+++ resolved
@@ -1,13 +1,8 @@
 from cobramod.mod_parser import get_data
-<<<<<<< HEAD
-
-__all__ = ["get_data"]
-=======
 from cobramod.creation import create_object
 from cobramod.debug import debug_log
 from logging import INFO
 
 debug_log.setLevel(INFO)
 
-__all__ = ["get_data", "create_object"]
->>>>>>> 26a72422
+__all__ = ["get_data", "create_object"]