#!/usr/bin/env python3
"""CobraMod's helpful function

This module is intended to stored multiple functions, which cannot be grouped
to any module. In other words, these functions are general functions. An
example:

 - check_imbalance: Check for unbalanced reactions.
<<<<<<< HEAD
 - model_convert: Transform all Groups into proper Pathways.
=======
>>>>>>> 5e7c9a53
"""
from itertools import chain
from pathlib import Path
from re import match
from typing import TextIO, Iterator, Generator, Iterable, Any
from warnings import warn

from cobra import Model, Reaction, DictList

from cobramod.core.pathway import Pathway
from cobramod.debug import debug_log
from cobramod.error import (
    UnbalancedReaction,
    PatternNotFound,
    NoIntersectFound,
)
<<<<<<< HEAD
=======


class DataModel(NamedTuple):
    """
    A class to store old values of metabolic models
    """

    reactions: DictList
    metabolites: DictList
    demands: DictList
    exchanges: DictList
    genes: DictList
    groups: DictList
    sinks: DictList
>>>>>>> 5e7c9a53


def check_imbalance(
    reaction: Reaction, stop_imbalance: bool, show_imbalance: bool
):
    """
    Verifies if given reaction is unbalanced in given model.

    Args:
        reaction (Reaction): Reaction object to examine.
        stop_imbalance (bool): If imbalance is found, stop process.
        show_imbalance (bool): If imbalance is found, show output.

    Raises:
        UnbalancedReaction: if given reaction is unbalanced.
    """
    dict_balance = reaction.check_mass_balance()
    # Will stop if True
    if dict_balance != {}:
        msg = (
            f"Reaction '{reaction.id}' unbalanced. "
            f"Results to {dict_balance}. "
        )
        if stop_imbalance:
            raise UnbalancedReaction(reaction=reaction)
        if show_imbalance:
            debug_log.warning(msg)
            warn(message=msg, category=UserWarning)


def get_key_dict(dictionary: dict, pattern: str) -> str:
    """
    From given pattern, return the first key of the dictionary that matches it
    or is a sub-string of it. It will raise a Warning if nothing found.
    """
    for key in dictionary.keys():
        if match(pattern=pattern, string=key):
            return str(key)
    raise PatternNotFound("No pattern was found for given dictionary.")


def _read_lines(f: TextIO) -> Iterator:
    """
    Reads Text I/O and returns iterator of line that are not comments nor
    blanks spaces
    """
    for line in f:
        line = line.strip()
        if line.startswith("#"):
            continue
        if not line:  # blank
            continue
        yield line


def create_replacement(filename: Path) -> dict:
    """
    Creates a dictionary build from given file. Key are the first word until
    a colon ':' is found. The rest represents the value
    """
    replace_dict = dict()
    with open(file=str(filename), mode="r") as f:
        for line in _read_lines(f=f):
            key, value = line.rsplit(sep=":")
            replace_dict[key.strip().rstrip()] = value.strip().rstrip()
    return replace_dict


def _replace_item(iterable: Iterable, replacement: dict = {}) -> Generator:
    """
    For an item in Iterable, replaces it for its corresponding value in
    given dictionary.

    Args:
        iterable (Iterable): sequence to modify
        replacement (dict, optional): original identifiers to be replaced.
            Values are the new identifiers. Defaults to {}.

    Yields:
        Generator: Either original keys or the replacements
    """
    for item in iterable:
        if item in set(chain.from_iterable(replacement.keys())):
            debug_log.warning(f'Replacing "{item}" with "{replacement[item]}"')
            yield replacement[item]
        else:
            yield item


def _remove_item(iterable: Iterable, avoid_list: Iterable = []) -> Generator:
    """
    Returns Generator of items that are not in the avoid list.
    """
    for item in iterable:
        if item in avoid_list:
            debug_log.warning(f'Avoiding root for "{item}"')
        else:
            yield item


def compare_type(first: Any, second: Any):
    """
    Returns True is both objects are the same type, else raise TypeError.
    """
    if type(first) == type(second):
        return True
    else:
        raise TypeError("Given objects are not the same type.")


def compare_DictList(first: DictList, second: DictList) -> Generator:
    """
    Yields item identifiers from the first DictList that are not in the second
    DictList
    """
    compare_type(first=first[0], second=second[0])
    for item in first:
        if not second.has_id(id=item.id):
            yield item.id


def _save_diff(differences: dict) -> list:
    """
    Save differences in a list for later be used in a stdout or other kind of
    outputs.
    """
    output = list()
    if all([value == [] for value in differences.values()]):
        output.append("No differences!")
    else:
        output.append("Differences:")
        for key, value in differences.items():
            if value != []:
                output.append(f"{key.capitalize()}:")
                output += [f"- {identifier}" for identifier in value]
    return output


def write_to_file(sequences: Iterable, filename: Path):
    """
    Writes to given file all items from the iterable in separate lines.
    """
    with open(file=str(filename), mode="w+") as f:
        f.writelines(line + "\n" for line in sequences)


def get_basic_info(model: Model) -> list:
    """
    Returns as a list the information of the model. The order of the items,
    represents the order for printing.
    """
    return [
        "Summary:",
        f"Model identifier: {model.id}",
        "Model name:",
        str(model.name),
        "Reactions:",
        str([reaction.id for reaction in model.reactions]),
        "Metabolites:",
        str([metabolite.id for metabolite in model.metabolites]),
        "Exchanges:",
        str([exchange.id for exchange in model.exchanges]),
        "Demands:",
        str([demand.id for demand in model.demands]),
        "Sinks:",
        str([sink.id for sink in model.sinks]),
        "Genes:",
        str([gene.id for gene in model.genes]),
        "Groups:",
        str([group.id for group in model.groups]),
    ]


def _path_match(directory: Path, pattern: str) -> Path:
    """
    Returns first match as a Path object, given a pattern for a specific
    directory.
    """
    match = directory.glob(pattern=f"**/{pattern}.*")
    try:
        return next(match)
    except StopIteration:
        raise StopIteration(f"No file found with pattern '{pattern}'")


def _first_item(first: DictList, second: dict, revert: bool) -> str:
    """
    Return the first item from the intersection of a DictList and the values of
    a dictionary. The identifiers from the DictList can be reverted to their
    original. Method will raise a KeyError is no intersection is found.
    """
    # Format
    if revert:
        dict_set = {item.id[:-2].replace("_", "-") for item in first}
    # No format
    else:
        dict_set = {item.id for item in first}
    # Error if nothing to pop, or empty Model
    try:
        common = dict_set.intersection(set(second.values()))
        return common.pop()
    except (KeyError, AttributeError):
        raise NoIntersectFound<|MERGE_RESOLUTION|>--- conflicted
+++ resolved
@@ -6,10 +6,6 @@
 example:
 
  - check_imbalance: Check for unbalanced reactions.
-<<<<<<< HEAD
- - model_convert: Transform all Groups into proper Pathways.
-=======
->>>>>>> 5e7c9a53
 """
 from itertools import chain
 from pathlib import Path
@@ -26,23 +22,6 @@
     PatternNotFound,
     NoIntersectFound,
 )
-<<<<<<< HEAD
-=======
-
-
-class DataModel(NamedTuple):
-    """
-    A class to store old values of metabolic models
-    """
-
-    reactions: DictList
-    metabolites: DictList
-    demands: DictList
-    exchanges: DictList
-    genes: DictList
-    groups: DictList
-    sinks: DictList
->>>>>>> 5e7c9a53
 
 
 def check_imbalance(
