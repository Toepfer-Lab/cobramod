--- conflicted
+++ resolved
@@ -271,8 +271,6 @@
     old_values: DataModel,
     basic_info: list,
 ):
-<<<<<<< HEAD
-=======
     """
     Checks if summary should be saved in a filename.
 
@@ -289,7 +287,6 @@
         TypeError: if model is empty
 
     """
->>>>>>> 7a876e4d
     try:
         if summary:
             sequences = basic_info + get_diff(
@@ -300,9 +297,6 @@
             pass
     except TypeError:
         # To avoid empty models
-<<<<<<< HEAD
-        debug_log.error("Given Model appear to be empty. Summary skipped")
-=======
         debug_log.error("Given model appears to be empty. Summary skipped")
 
 
@@ -315,5 +309,4 @@
     try:
         return next(match)
     except StopIteration:
-        raise StopIteration(f"No file found with pattern '{pattern}'")
->>>>>>> 7a876e4d
+        raise StopIteration(f"No file found with pattern '{pattern}'")