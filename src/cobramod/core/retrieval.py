--- conflicted
+++ resolved
@@ -23,28 +23,17 @@
 
 class Databases(object):
     """
-<<<<<<< HEAD
-    A simple list that prints out a message about the enormous size of Biocyc.
-=======
     Simple object that shows the information about the database
->>>>>>> 0e86f545
     """
 
     def __init__(self):
         self.msg = (
-<<<<<<< HEAD
-            "Biocyc includes around 18.000 sub-databases. The complete list "
-            + "can be found under 'https://biocyc.org/biocyc-pgdb-list.shtml'."
-            + "Please use the corresponding object identifier. e.g: 'ARA', "
-            + "'GCF_000963925'"
-=======
             "CobraMod supports Biocyc, the Plant Metabolic Network (PMN), KEGG"
             " and BiGG Models repository. Biocyc includes around 18.000 "
             "sub-databases. The complete list for BioCyc can be found in "
             "'https://biocyc.org/biocyc-pgdb-list.shtml'. "
             "The database-specific identifiers can be found in the URL of the "
             "information to retrieve. e.g. diphosphate:"
->>>>>>> 0e86f545
         )
 
     def __repr__(self):
